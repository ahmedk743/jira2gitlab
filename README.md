--- conflicted
+++ resolved
@@ -15,13 +15,8 @@
 
 
 Tested with:
-<<<<<<< HEAD
 - Jira Server 8.5.1
 - Gitlab Self-Managed 14.10.2-ee
-=======
-- Jira Software Server 8.5.1
-- Gitlab Self-Managed 14.8.0-ee
->>>>>>> 462dfb8c
 
 ## Features:
 - Original title, extended with Jira issue key (Optional)
